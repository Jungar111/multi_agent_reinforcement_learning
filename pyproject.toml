--- conflicted
+++ resolved
@@ -1,29 +1,3 @@
-<<<<<<< HEAD
-[tool.poetry]
-name = "multi-agent-reinforcement-learning"
-version = "0.1.0"
-description = ""
-authors = ["Asger <jungar111>"]
-readme = "README.md"
-packages = [{include = "multi_agent_reinforcement_learning"}]
-
-[tool.poetry.dependencies]
-python = "^3.10"
-numpy = "^1.25.2"
-pandas = "^2.0.3"
-matplotlib = "^3.7.2"
-seaborn = "^0.12.2"
-notebook = "^7.0.2"
-pre-commit = "^3.3.3"
-tqdm = "^4.66.1"
-wandb = "^0.15.8"
-black = "^23.7.0"
-
-
-[build-system]
-requires = ["poetry-core"]
-build-backend = "poetry.core.masonry.api"
-=======
 [tool.poetry]
 name = "multi-agent-reinforcement-learning"
 version = "0.1.0"
@@ -53,5 +27,4 @@
 [tool.ruff]
 line-length = 120
 
-ignore = ["E711"]
->>>>>>> 30c46c84
+ignore = ["E711"]