[tool.poetry]
name = "multi-agent-reinforcement-learning"
version = "0.1.0"
description = ""
authors = ["Asger <jungar111>"]
readme = "README.md"
packages = [{include = "multi_agent_reinforcement_learning"}]

[tool.poetry.dependencies]
python = "^3.10"
numpy = "^1.25.2"
pandas = "^2.0.3"
matplotlib = "^3.7.2"
seaborn = "^0.12.2"
notebook = "^7.0.2"
pre-commit = "^3.3.3"
tqdm = "^4.66.1"
wandb = "^0.15.8"
black = "^23.7.0"
tomli = "^2.0.1"
torch-geometric = "^2.3.1"
torch = ">=2.0.0, !=2.0.1"
pydantic = "^2.3.0"
<<<<<<< HEAD
glob2 = "^0.7"
=======
colorlog = "^6.7.0"
>>>>>>> d5b59c01


[[tool.poetry.source]]
name = "pytorch"
url = "https://download.pytorch.org/whl/cu117"
priority = "explicit"

[build-system]
requires = ["poetry-core"]
build-backend = "poetry.core.masonry.api"

[tool.ruff]
line-length = 120

ignore = ["E711", "D401"]

[tool.ruff.pydocstyle]
convention = "pep257"<|MERGE_RESOLUTION|>--- conflicted
+++ resolved
@@ -21,11 +21,8 @@
 torch-geometric = "^2.3.1"
 torch = ">=2.0.0, !=2.0.1"
 pydantic = "^2.3.0"
-<<<<<<< HEAD
 glob2 = "^0.7"
-=======
 colorlog = "^6.7.0"
->>>>>>> d5b59c01
 
 
 [[tool.poetry.source]]
