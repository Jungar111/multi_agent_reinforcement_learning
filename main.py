--- conflicted
+++ resolved
@@ -1,19 +1,6 @@
 """Main file for project."""
 from __future__ import print_function
 
-<<<<<<< HEAD
-import argparse
-import platform
-
-import numpy as np
-import torch
-from tqdm import trange
-
-import wandb
-from multi_agent_reinforcement_learning.algos.a2c_gnn import ActorCritic
-from multi_agent_reinforcement_learning.algos.reb_flow_solver import solveRebFlow
-from multi_agent_reinforcement_learning.algos.uniform_actor import UniformActor
-=======
 from datetime import datetime
 
 import numpy as np
@@ -23,29 +10,21 @@
 from multi_agent_reinforcement_learning.algos.actor_critic_gnn import ActorCritic
 from multi_agent_reinforcement_learning.algos.reb_flow_solver import solveRebFlow
 from multi_agent_reinforcement_learning.data_models.logs import ModelLog
->>>>>>> 01a35115
 from multi_agent_reinforcement_learning.envs.amod_env import AMoD, Scenario
 from multi_agent_reinforcement_learning.misc.utils import dictsum
 from multi_agent_reinforcement_learning.utils.argument_parser import args_to_config
 from multi_agent_reinforcement_learning.data_models.config import Config
+from multi_agent_reinforcement_learning.algos.uniform_actor import UniformActor
 
 
 def main(config: Config):
     """Run main training loop."""
-<<<<<<< HEAD
-    device = torch.device("cuda" if args.cuda else "cpu")
-    wandb.init(
-        project="master2023",
-        name="making_stuff_work" if args.test else "making_stuff_test",
-        config={**vars(args)},
-=======
     wandb.init(
         project="master2023",
         name=f"test_log ({datetime.now().strftime('%Y-%m-%d %H:%M')})"
         if config.test
         else f"train_log ({datetime.now().strftime('%Y-%m-%d %H:%M')})",
         config={**vars(config)},
->>>>>>> 01a35115
     )
 
     # Define AMoD Simulator Environment
@@ -56,16 +35,10 @@
         json_hr=config.json_hr,
         json_tstep=config.json_tsetp,
     )
-<<<<<<< HEAD
-    env = AMoD(scenario, beta=args.beta)
-    # Initialize ActorCritic-GNN
-    model = ActorCritic(env=env, input_size=21, device=device).to(device)
-    uniform_actor = UniformActor(10)
-=======
     env = AMoD(scenario, beta=config.beta)
     # Initialize A2C-GNN
     model = ActorCritic(env=env, input_size=21, config=config)
->>>>>>> 01a35115
+    uniform_actor = UniformActor(10)
 
     if not config.test:
         #######################################
@@ -73,43 +46,23 @@
         #######################################
 
         # Initialize lists for logging
-<<<<<<< HEAD
-        log = {"train_reward": [], "train_served_demand": [], "train_reb_cost": []}
-        train_episodes = args.max_episodes  # set max number of training episodes
-        t = args.max_steps  # set episode length
-=======
         train_episodes = config.max_episodes  # set max number of training episodes
         T = config.max_steps  # set episode length
->>>>>>> 01a35115
         epochs = trange(train_episodes)  # epoch iterator
         best_reward = -np.inf  # set best reward
         model.train()  # set model in train mode
         n_actions = len(env.region)
 
         for i_episode in epochs:
-            train_log = ModelLog()
+            rl_train_log = ModelLog()
+            uniform_train_log = ModelLog()
             obs = env.reset()  # initialize environment
-<<<<<<< HEAD
-            episode_reward = 0
-            episode_served_demand = 0
-            episode_rebalancing_cost = 0
-            episode_reward_uniform = 0
-            episode_served_demand_uniform = 0
-            episode_rebalancing_cost_uniform = 0
-            for step in range(t):
+            for step in range(T):
                 # take matching step (Step 1 in paper)
                 obs, pax_reward, done, info = env.pax_step(
-                    CPLEXPATH=args.cplexpath, PATH="scenario_nyc4"
-                )
-                episode_reward += pax_reward
-=======
-            for step in range(T):
-                # take matching step (Step 1 in paper)
-                obs, paxreward, done, info = env.pax_step(
                     CPLEXPATH=config.cplex_path, PATH="scenario_nyc4"
                 )
-                train_log.reward += paxreward
->>>>>>> 01a35115
+                rl_train_log.reward += pax_reward
                 # use GNN-RL policy (Step 2 in paper)
                 action_rl = model.select_action(obs)
                 action_uniform = uniform_actor.select_action(n_actions=n_actions)
@@ -128,47 +81,32 @@
                 }
 
                 # solve minimum rebalancing distance problem (Step 3 in paper)
-<<<<<<< HEAD
-                reb_action_uniform = solveRebFlow(
-                    env, "scenario_nyc4", desired_acc_uniform, args.cplexpath
-=======
-                rebAction = solveRebFlow(
-                    env, "scenario_nyc4", desiredAcc, config.cplex_path
->>>>>>> 01a35115
+
+                reb_action = solveRebFlow(
+                    env, "scenario_nyc4", desired_acc, config.cplex_path
                 )
 
-                reb_action = solveRebFlow(
-                    env, "scenario_nyc4", desired_acc, args.cplexpath
+                reb_action_uniform = solveRebFlow(
+                    env, "scenario_nyc4", desired_acc_uniform, config.cplex_path
                 )
-
                 # @TODO this does not work. Transform desired_acc_uniform to be
                 # a list of 256 where index i*j is the number of vehicles from i
                 # to j.
                 _, reb_reward_uniform, _, info_uniform = env.reb_step(
                     reb_action_uniform, advance_time=False
                 )
-                episode_reward_uniform += reb_reward_uniform
 
                 # Take action in environment
-<<<<<<< HEAD
                 _, reb_reward, done, info = env.reb_step(reb_action)
-                episode_reward += reb_reward
-=======
-                new_obs, rebreward, done, info = env.reb_step(rebAction)
-                train_log.reward += rebreward
->>>>>>> 01a35115
+                uniform_train_log.reward = reb_reward_uniform
+                rl_train_log.reward += reb_reward
                 # Store the transition in memory
                 model.rewards.append(pax_reward + reb_reward)
                 # track performance over episode
-<<<<<<< HEAD
-                episode_served_demand += info["served_demand"]
-                episode_rebalancing_cost += info["rebalancing_cost"]
-                episode_served_demand_uniform += info_uniform["served_demand"]
-                episode_rebalancing_cost_uniform += info_uniform["rebalancing_cost"]
-=======
-                train_log.served_demand += info["served_demand"]
-                train_log.rebalancing_cost += info["rebalancing_cost"]
->>>>>>> 01a35115
+                rl_train_log.served_demand += info["served_demand"]
+                rl_train_log.rebalancing_cost += info["rebalancing_cost"]
+                uniform_train_log.served_demand += info_uniform["served_demand"]
+                uniform_train_log.rebalancing_cost += info_uniform["rebalancing_cost"]
                 # stop episode if terminating conditions are met
                 if done:
                     break
@@ -177,46 +115,27 @@
 
             # Send current statistics to screen
             epochs.set_description(
-                f"Episode {i_episode+1} | Reward: {train_log.reward:.2f} |"
-                f"ServedDemand: {train_log.served_demand:.2f} | Reb. Cost: {train_log.rebalancing_cost:.2f}"
+                f"Episode {i_episode+1} | Reward: {rl_train_log.reward:.2f} |"
+                f"ServedDemand: {rl_train_log.served_demand:.2f} | Reb. Cost: {rl_train_log.rebalancing_cost:.2f}"
             )
             # Checkpoint best performing model
-            if train_log.reward >= best_reward:
+            if rl_train_log.reward >= best_reward:
                 model.save_checkpoint(
                     path=f"./{config.directory}/ckpt/nyc4/a2c_gnn_test.pth"
                 )
-<<<<<<< HEAD
-                best_reward = episode_reward
-            # Log KPIs
-            log["train_reward"].append(episode_reward)
-            log["train_served_demand"].append(episode_served_demand)
-            log["train_reb_cost"].append(episode_rebalancing_cost)
-            model.log(log, path=f"./{args.directory}/rl_logs/nyc4/a2c_gnn_test.pth")
+                best_reward = rl_train_log.reward
+            # Log KPIs on weights and biases
             wandb.log(
                 {
-                    "test_reward": episode_reward,
-                    "test_served_demand": episode_served_demand,
-                    "test_reb_cost": episode_rebalancing_cost,
-                    "test_reward_uniform": episode_reward_uniform,
-                    "test_served_demand_uniform": episode_served_demand_uniform,
-                    "test_reb_cost_uniform": episode_rebalancing_cost_uniform,
+                    **rl_train_log.dict("reninforcement"),
+                    **uniform_train_log.dict("uniform"),
                 }
             )
-    else:
-        # Load pre-trained model
-        model.load_checkpoint(path=f"./{args.directory}/ckpt/nyc4/a2c_gnn.pth")
-        test_episodes = args.max_episodes  # set max number of training episodes
-        t = args.max_steps  # set episode length
-=======
-                best_reward = train_log.reward
-            # Log KPIs on weights and biases
-            wandb.log({**dict(train_log)})
     else:
         # Load pre-trained model
         model.load_checkpoint(path=f"./{config.directory}/ckpt/nyc4/a2c_gnn.pth")
         test_episodes = config.max_episodes  # set max number of training episodes
         T = config.max_steps  # set episode length
->>>>>>> 01a35115
         epochs = trange(test_episodes)  # epoch iterator
         # Initialize lists for logging
         for episode in epochs:
@@ -226,17 +145,10 @@
             k = 0
             while not done:
                 # take matching step (Step 1 in paper)
-<<<<<<< HEAD
-                obs, pax_reward, done, info = env.pax_step(
-                    CPLEXPATH=args.cplexpath, PATH="scenario_nyc4_test"
-                )
-                episode_reward += pax_reward
-=======
                 obs, paxreward, done, info = env.pax_step(
                     CPLEXPATH=config.cplex_path, PATH="scenario_nyc4_test"
                 )
                 test_log.reward += paxreward
->>>>>>> 01a35115
                 # use GNN-RL policy (Step 2 in paper)
                 action_rl = model.select_action(obs)
                 # transform sample from Dirichlet into actual vehicle counts (i.e. (x1*x2*..*xn)*num_vehicles)
@@ -245,21 +157,12 @@
                     for i in range(len(env.region))
                 }
                 # solve minimum rebalancing distance problem (Step 3 in paper)
-<<<<<<< HEAD
                 reb_action = solveRebFlow(
-                    env, "scenario_nyc4_test", desired_acc, args.cplexpath
+                    env, "scenario_nyc4_test", desired_acc, config.cplex_path
                 )
                 # Take action in environment
-                new_obs, reb_reward, done, info = env.reb_step(reb_action)
-                episode_reward += reb_reward
-=======
-                rebAction = solveRebFlow(
-                    env, "scenario_nyc4_test", desiredAcc, config.cplex_path
-                )
-                # Take action in environment
-                new_obs, rebreward, done, info = env.reb_step(rebAction)
+                _, rebreward, done, info = env.reb_step(reb_action)
                 test_log.reward += rebreward
->>>>>>> 01a35115
                 # track performance over episode
                 test_log.served_demand += info["served_demand"]
                 test_log.rebalancing_cost += info["rebalancing_cost"]
@@ -269,104 +172,12 @@
                 f"Episode {episode+1} | Reward: {test_log.reward:.2f} | ServedDemand:"
                 f"{test_log.served_demand:.2f} | Reb. Cost: {test_log.rebalancing_cost}"
             )
-<<<<<<< HEAD
-
-            log["test_reward"].append(episode_reward)
-            log["test_served_demand"].append(episode_served_demand)
-            log["test_reb_cost"].append(episode_rebalancing_cost)
-            model.log(log, path=f"./{args.directory}/rl_logs/nyc4/a2c_gnn_test.pth")
-=======
             # Log KPIs on weights and biases
             wandb.log({**dict(test_log)})
->>>>>>> 01a35115
             break
         wandb.finish()
 
 
 if __name__ == "__main__":
-<<<<<<< HEAD
-    cplex_path = ""
-    if platform.system() == "Linux":
-        cplex_path = "/opt/ibm/ILOG/CPLEX_Studio2211/opl/bin/x86-64_linux/"
-    elif platform.system() == "Windows":
-        cplex_path = (
-            r"C:\Program Files\IBM\ILOG\CPLEX_Studio2211\\opl\\bin\\x64_win64\\"
-        )
-    else:
-        raise NotImplementedError()
-
-    parser = argparse.ArgumentParser(description="ActorCritic-GNN")
-
-    # Simulator parameters
-    parser.add_argument(
-        "--seed", type=int, default=10, metavar="S", help="random seed (default: 10)"
-    )
-    parser.add_argument(
-        "--demand_ratio",
-        type=int,
-        default=0.5,
-        metavar="S",
-        help="demand_ratio (default: 0.5)",
-    )
-    parser.add_argument(
-        "--json_hr", type=int, default=7, metavar="S", help="json_hr (default: 7)"
-    )
-    parser.add_argument(
-        "--json_tsetp",
-        type=int,
-        default=3,
-        metavar="S",
-        help="minutes per timestep (default: 3min)",
-    )
-    parser.add_argument(
-        "--beta",
-        type=int,
-        default=0.5,
-        metavar="S",
-        help="cost of rebalancing (default: 0.5)",
-    )
-
-    # Model parameters
-    parser.add_argument(
-        "--test",
-        type=bool,
-        default=False,
-        help="activates test mode for agent evaluation",
-    )
-    parser.add_argument(
-        "--cplexpath",
-        type=str,
-        default=cplex_path,
-        help="defines directory of the CPLEX installation",
-    )
-    parser.add_argument(
-        "--directory",
-        type=str,
-        default="saved_files",
-        help="defines directory where to save files",
-    )
-    parser.add_argument(
-        "--max_episodes",
-        type=int,
-        default=16000,
-        metavar="N",
-        help="number of episodes to train agent (default: 16k)",
-    )
-    parser.add_argument(
-        "--max_steps",
-        type=int,
-        default=60,
-        metavar="N",
-        help="number of steps per episode (default: T=60)",
-    )
-    parser.add_argument(
-        "--no-cuda", type=bool, default=False, help="disables CUDA training"
-    )
-
-    args = parser.parse_args()
-    args.cuda = not args.no_cuda and torch.cuda.is_available()
-
-=======
     args = args_to_config()
->>>>>>> 01a35115
     main(args)