"""Main file for project."""
from __future__ import print_function

from datetime import datetime

from tqdm import trange

import wandb
from multi_agent_reinforcement_learning.algos.actor_critic_gnn import ActorCritic
from multi_agent_reinforcement_learning.algos.reb_flow_solver import solveRebFlow
from multi_agent_reinforcement_learning.data_models.actor_data import ActorData
from multi_agent_reinforcement_learning.data_models.config import Config
from multi_agent_reinforcement_learning.data_models.logs import ModelLog
from multi_agent_reinforcement_learning.envs.amod import AMoD
from multi_agent_reinforcement_learning.envs.scenario import Scenario
from multi_agent_reinforcement_learning.utils.argument_parser import args_to_config
from multi_agent_reinforcement_learning.utils.init_logger import init_logger
from multi_agent_reinforcement_learning.utils.minor_utils import dictsum
from multi_agent_reinforcement_learning.utils.setup_grid import setup_dummy_grid
from multi_agent_reinforcement_learning.plots.map_plot import (
    make_map_plot,
    images_to_gif,
)
from multi_agent_reinforcement_learning.evaluation.actor_evaluation import (
    ActorEvaluator,
)

logger = init_logger()


def _train_loop():
    pass


def main(config: Config):
    """Run main training loop."""
    logger.info("Running main loop.")

    advesary_number_of_cars = int(config.total_number_of_cars / 2)

    actor_data = [
        ActorData(
            name="RL_1", no_cars=config.total_number_of_cars - advesary_number_of_cars
        ),
        ActorData(name="RL_2", no_cars=advesary_number_of_cars),
    ]

    wandb_config_log = {**vars(config)}
    for actor in actor_data:
        wandb_config_log[f"no_cars_{actor.name}"] = actor.no_cars

    wandb.init(
        mode=config.wandb_mode,
        project="master2023",
        name=f"test_log ({datetime.now().strftime('%Y-%m-%d %H:%M')})"
        if config.test
        else f"train_log ({datetime.now().strftime('%Y-%m-%d %H:%M')})",
        config=wandb_config_log,
    )

    # Define AMoD Simulator Environment
    if config.json_file is None:
        # Define variable for environment
        demand_ratio, demand_input = setup_dummy_grid(config, determ=True)
        scenario = Scenario(
            config=config,
            demand_ratio=demand_ratio,
            demand_input=demand_input,
            actor_data=actor_data,
        )
    else:
        scenario = Scenario(
            config=config,
            json_file=config.json_file,
            sd=config.seed,
            demand_ratio=config.demand_ratio,
            json_hr=config.json_hr,
            json_tstep=config.json_tsetp,
            actor_data=actor_data,
        )

    env = AMoD(scenario=scenario, beta=config.beta, actor_data=actor_data)
    # Initialize A2C-GNN
    rl1_actor = ActorCritic(
        env=env, input_size=21, config=config, actor_data=actor_data[0]
    )
    rl2_actor = ActorCritic(
        env=env, input_size=21, config=config, actor_data=actor_data[1]
    )

    models = [rl1_actor, rl2_actor]

    if not config.test:
        #######################################
        #############Training Loop#############
        #######################################

        # Initialize lists for logging
        train_episodes = config.max_episodes  # set max number of training episodes
        T = config.max_steps  # set episode length
        epochs = trange(train_episodes)  # epoch iterator
        for model in models:
            model.train()
        n_actions = len(env.region)

        for i_episode in epochs:
            for actor in actor_data:
                actor.model_log = ModelLog()
            env.reset()  # initialize environment
            for step in range(T):
                # take matching step (Step 1 in paper)
                actor_data, done, ext_done = env.pax_step(
                    cplex_path=config.cplex_path, path="scenario_nyc4"
                )
<<<<<<< HEAD
=======
                for actor in actor_data:
                    actor.model_log.reward += actor.pax_reward
>>>>>>> c0ba06f1
                # use GNN-RL policy (Step 2 in paper)
                actions = []
                for model in models:
                    model.train_log.reward += model.actor_data.pax_reward
                    actions.append(model.select_action(model.actor_data.obs))

                for idx, action in enumerate(actions):
                    # transform sample from Dirichlet into actual vehicle counts (i.e. (x1*x2*..*xn)*num_vehicles)
                    actor_data[idx].desired_acc = {
                        env.region[i]: int(
                            action[i] * dictsum(actor_data[idx].acc, env.time + 1)
                        )
                        for i in range(n_actions)
                    }

                # solve minimum rebalancing distance problem (Step 3 in paper)

                solveRebFlow(env, "scenario_nyc4", config.cplex_path)

                actor_data, done = env.reb_step()

<<<<<<< HEAD
                for model in models:
                    model.train_log.reward += model.actor_data.reb_reward
                    model.rewards.append(
                        model.actor_data.pax_reward + model.actor_data.reb_reward
                    )

                    model.train_log.served_demand += model.actor_data.info.served_demand
                    model.train_log.rebalancing_cost += (
                        model.actor_data.info.rebalancing_cost
                    )
=======
                # track performance over episode
                for model in models:
                    model.actor_data.model_log.reward += model.actor_data.reb_reward
                    model.actor_data.model_log.served_demand += (
                        model.actor_data.info.served_demand
                    )
                    model.actor_data.model_log.rebalancing_cost += (
                        model.actor_data.info.rebalancing_cost
                    )
                    model.rewards.append(
                        model.actor_data.pax_reward + model.actor_data.reb_reward
                    )
>>>>>>> c0ba06f1

                # stop episode if terminating conditions are met
                if done:
                    break

            # perform on-policy backprop
            for model in models:
                model.training_step()

            # Send current statistics to screen
            epochs.set_description(
                f"Episode {i_episode+1} | Reward: {actor_data[0].model_log.reward:.2f} |"
                f"ServedDemand: {actor_data[0].model_log.served_demand:.2f} "
                f"| Reb. Cost: {actor_data[0].model_log.rebalancing_cost:.2f}"
            )

            # Checkpoint best performing model
            for model in models:
                if model.actor_data.model_log.reward >= model.actor_data.best_reward:
                    model.save_checkpoint(
                        path=f"./{config.directory}/ckpt/nyc4/a2c_gnn_{model.actor_data.name}.pth"
                    )
                    model.actor_data.best_reward = model.actor_data.model_log.reward
                    wandb.log(
                        {
                            f"Best Reward {model.actor_data.name}": model.actor_data.best_reward
                        }
                    )
            # Log KPIs on weights and biases
            wandb.log(
                {
                    **actor_data[0].model_log.dict("reinforcement"),
                    **actor_data[1].model_log.dict("reinforcement_2"),
                }
            )
    else:
        # Load pre-trained model
        rl1_actor.load_checkpoint(
            path=f"./{config.directory}/ckpt/nyc4/a2c_gnn_test.pth"
        )
        rl2_actor.load_checkpoint(
            path=f"./{config.directory}/ckpt/nyc4/a2c_gnn_test.pth"
        )
        model_data = actor_data[0]
        test_episodes = config.max_episodes  # set max number of training episodes
        T = config.max_steps  # set episode length
        epochs = trange(test_episodes)  # epoch iterator
        n_actions = len(env.region)
        # Initialize lists for logging
        for episode in epochs:
            test_log = ModelLog()
            env.reset()
            done = False
            k = 0
            rl_train_log = ModelLog()
            uniform_train_log = ModelLog()
            while not done:
                # take matching step (Step 1 in paper)
                actor_data, done, ext_done = env.pax_step(
                    cplex_path=config.cplex_path, path="scenario_nyc4_test"
                )
                test_log.reward += model_data.pax_reward
                # use GNN-RL policy (Step 2 in paper)
                action_rl = rl1_actor.select_action(model_data.obs)
                # transform sample from Dirichlet into actual vehicle counts (i.e. (x1*x2*..*xn)*num_vehicles)
                actor_data[0].desired_acc = {
                    env.region[i]: int(
                        action_rl[i] * dictsum(actor_data[0].acc, env.time + 1)
                    )
                    for i in range(n_actions)
                }

                # solve minimum rebalancing distance problem (Step 3 in paper)
                solveRebFlow(env, "scenario_nyc4_test", config.cplex_path)
                # Take action in environment
                actor_data, done = env.reb_step()
                # Take action in environment
                rl_train_log.reward += actor_data[0].reb_reward
                uniform_train_log.reward = actor_data[1].reb_reward

                rl1_actor.rewards.append(
                    actor_data[0].pax_reward + actor_data[0].reb_reward
                )
                # track performance over episode
                rl_train_log.served_demand += actor_data[0].info.served_demand
                rl_train_log.rebalancing_cost += actor_data[0].info.rebalancing_cost
                uniform_train_log.served_demand += actor_data[1].info.served_demand
                uniform_train_log.rebalancing_cost += actor_data[
                    1
                ].info.rebalancing_cost

                k += 1
                # Create map if at last episode
                if episode == epochs.iterable[0]:
                    if k == 1:
                        logger.info("Making map plot.")
                    make_map_plot(env.G, actor_data[0], k, T, config)
            # Make images to gif, and cleanup
            if episode == epochs.iterable[0]:
                images_to_gif()

            # Send current statistics to screen
            epochs.set_description(
                f"Episode {episode+1} | Reward: {rl_train_log.reward:.2f} |"
                f"ServedDemand: {rl_train_log.served_demand:.2f} | Reb. Cost: {rl_train_log.rebalancing_cost:.2f}"
            )
            actor_evaluator = ActorEvaluator(actor_data=actor_data)
            actor_evaluator.plot_average_distribution()
            # Log KPIs on weights and biases
            wandb.log({**dict(test_log)})
            break
    wandb.finish()


if __name__ == "__main__":
    config = args_to_config()
<<<<<<< HEAD
    config.wandb_mode = "disabled"
    config.test = True
    # config.max_episodes = 4
    # config.json_file = None
    # config.grid_size_x = 2
    # config.grid_size_y = 3
    # config.tf = 20
    # config.ninit = 80
=======
    # config.wandb_mode = "disabled"
    config.max_episodes = 300
    config.json_file = None
    config.grid_size_x = 2
    config.grid_size_y = 3
    config.tf = 20
>>>>>>> c0ba06f1
    main(config)<|MERGE_RESOLUTION|>--- conflicted
+++ resolved
@@ -17,10 +17,6 @@
 from multi_agent_reinforcement_learning.utils.init_logger import init_logger
 from multi_agent_reinforcement_learning.utils.minor_utils import dictsum
 from multi_agent_reinforcement_learning.utils.setup_grid import setup_dummy_grid
-from multi_agent_reinforcement_learning.plots.map_plot import (
-    make_map_plot,
-    images_to_gif,
-)
 from multi_agent_reinforcement_learning.evaluation.actor_evaluation import (
     ActorEvaluator,
 )
@@ -28,8 +24,91 @@
 logger = init_logger()
 
 
-def _train_loop():
-    pass
+def _train_loop(epochs, actor_data, env, models, n_actions, T, backprop=True):
+    for i_episode in epochs:
+        for model in models:
+            model.actor_data.model_log = ModelLog()
+        env.reset()  # initialize environment
+        for step in range(T):
+            # take matching step (Step 1 in paper)
+            actor_data, done, ext_done = env.pax_step(
+                cplex_path=config.cplex_path, path="scenario_nyc4"
+            )
+            for model in models:
+                model.actor_data.model_log.reward += model.actor_data.pax_reward
+            # use GNN-RL policy (Step 2 in paper)
+
+            actions = []
+            for model in models:
+                model.train_log.reward += model.actor_data.pax_reward
+                actions.append(model.select_action(model.actor_data.obs))
+
+            for idx, action in enumerate(actions):
+                # transform sample from Dirichlet into actual vehicle counts (i.e. (x1*x2*..*xn)*num_vehicles)
+                models[idx].actor_data.desired_acc = {
+                    env.region[i]: int(
+                        action[i] * dictsum(actor_data[idx].acc, env.time + 1)
+                    )
+                    for i in range(n_actions)
+                }
+
+            # solve minimum rebalancing distance problem (Step 3 in paper)
+
+            solveRebFlow(env, "scenario_nyc4", config.cplex_path)
+
+            actor_data, done = env.reb_step()
+
+            for model in models:
+                model.train_log.reward += model.actor_data.reb_reward
+            # track performance over episode
+            for model in models:
+                model.actor_data.model_log.reward += model.actor_data.reb_reward
+                model.actor_data.model_log.served_demand += (
+                    model.actor_data.info.served_demand
+                )
+                model.actor_data.model_log.rebalancing_cost += (
+                    model.actor_data.info.rebalancing_cost
+                )
+                model.rewards.append(
+                    model.actor_data.pax_reward + model.actor_data.reb_reward
+                )
+
+                model.train_log.served_demand += model.actor_data.info.served_demand
+                model.train_log.rebalancing_cost += (
+                    model.actor_data.info.rebalancing_cost
+                )
+            # stop episode if terminating conditions are met
+            if done:
+                break
+
+        if backprop:
+            # perform on-policy backprop
+            for model in models:
+                model.training_step()
+
+        # Send current statistics to screen
+        epochs.set_description(
+            f"Episode {i_episode+1} | Reward: {actor_data[0].model_log.reward:.2f} |"
+            f"ServedDemand: {actor_data[0].model_log.served_demand:.2f} "
+            f"| Reb. Cost: {actor_data[0].model_log.rebalancing_cost:.2f}"
+        )
+
+        # Checkpoint best performing model
+        for model in models:
+            if model.actor_data.model_log.reward >= model.actor_data.best_reward:
+                model.save_checkpoint(
+                    path=f"./{config.directory}/ckpt/nyc4/a2c_gnn_{model.actor_data.name}.pth"
+                )
+                model.actor_data.best_reward = model.actor_data.model_log.reward
+                wandb.log(
+                    {
+                        f"Best Reward {model.actor_data.name}": model.actor_data.best_reward
+                    }
+                )
+        # Log KPIs on weights and biases
+
+        for model in models:
+            wandb.log({**model.actor_data.model_log.dict(model.actor_data.name)})
 
 
 def main(config: Config):
@@ -89,115 +168,21 @@
     )
 
     models = [rl1_actor, rl2_actor]
+    T = config.max_steps  # set episode length
+    n_actions = len(env.region)
 
     if not config.test:
         #######################################
         #############Training Loop#############
         #######################################
-
         # Initialize lists for logging
         train_episodes = config.max_episodes  # set max number of training episodes
-        T = config.max_steps  # set episode length
         epochs = trange(train_episodes)  # epoch iterator
         for model in models:
             model.train()
-        n_actions = len(env.region)
-
-        for i_episode in epochs:
-            for actor in actor_data:
-                actor.model_log = ModelLog()
-            env.reset()  # initialize environment
-            for step in range(T):
-                # take matching step (Step 1 in paper)
-                actor_data, done, ext_done = env.pax_step(
-                    cplex_path=config.cplex_path, path="scenario_nyc4"
-                )
-<<<<<<< HEAD
-=======
-                for actor in actor_data:
-                    actor.model_log.reward += actor.pax_reward
->>>>>>> c0ba06f1
-                # use GNN-RL policy (Step 2 in paper)
-                actions = []
-                for model in models:
-                    model.train_log.reward += model.actor_data.pax_reward
-                    actions.append(model.select_action(model.actor_data.obs))
-
-                for idx, action in enumerate(actions):
-                    # transform sample from Dirichlet into actual vehicle counts (i.e. (x1*x2*..*xn)*num_vehicles)
-                    actor_data[idx].desired_acc = {
-                        env.region[i]: int(
-                            action[i] * dictsum(actor_data[idx].acc, env.time + 1)
-                        )
-                        for i in range(n_actions)
-                    }
-
-                # solve minimum rebalancing distance problem (Step 3 in paper)
-
-                solveRebFlow(env, "scenario_nyc4", config.cplex_path)
-
-                actor_data, done = env.reb_step()
-
-<<<<<<< HEAD
-                for model in models:
-                    model.train_log.reward += model.actor_data.reb_reward
-                    model.rewards.append(
-                        model.actor_data.pax_reward + model.actor_data.reb_reward
-                    )
-
-                    model.train_log.served_demand += model.actor_data.info.served_demand
-                    model.train_log.rebalancing_cost += (
-                        model.actor_data.info.rebalancing_cost
-                    )
-=======
-                # track performance over episode
-                for model in models:
-                    model.actor_data.model_log.reward += model.actor_data.reb_reward
-                    model.actor_data.model_log.served_demand += (
-                        model.actor_data.info.served_demand
-                    )
-                    model.actor_data.model_log.rebalancing_cost += (
-                        model.actor_data.info.rebalancing_cost
-                    )
-                    model.rewards.append(
-                        model.actor_data.pax_reward + model.actor_data.reb_reward
-                    )
->>>>>>> c0ba06f1
-
-                # stop episode if terminating conditions are met
-                if done:
-                    break
-
-            # perform on-policy backprop
-            for model in models:
-                model.training_step()
-
-            # Send current statistics to screen
-            epochs.set_description(
-                f"Episode {i_episode+1} | Reward: {actor_data[0].model_log.reward:.2f} |"
-                f"ServedDemand: {actor_data[0].model_log.served_demand:.2f} "
-                f"| Reb. Cost: {actor_data[0].model_log.rebalancing_cost:.2f}"
-            )
-
-            # Checkpoint best performing model
-            for model in models:
-                if model.actor_data.model_log.reward >= model.actor_data.best_reward:
-                    model.save_checkpoint(
-                        path=f"./{config.directory}/ckpt/nyc4/a2c_gnn_{model.actor_data.name}.pth"
-                    )
-                    model.actor_data.best_reward = model.actor_data.model_log.reward
-                    wandb.log(
-                        {
-                            f"Best Reward {model.actor_data.name}": model.actor_data.best_reward
-                        }
-                    )
-            # Log KPIs on weights and biases
-            wandb.log(
-                {
-                    **actor_data[0].model_log.dict("reinforcement"),
-                    **actor_data[1].model_log.dict("reinforcement_2"),
-                }
-            )
+
+        _train_loop(epochs, actor_data, env, models, n_actions, T, backprop=True)
+
     else:
         # Load pre-trained model
         rl1_actor.load_checkpoint(
@@ -206,94 +191,26 @@
         rl2_actor.load_checkpoint(
             path=f"./{config.directory}/ckpt/nyc4/a2c_gnn_test.pth"
         )
-        model_data = actor_data[0]
-        test_episodes = config.max_episodes  # set max number of training episodes
+
+        test_episodes = 1  # set max number of training episodes
         T = config.max_steps  # set episode length
         epochs = trange(test_episodes)  # epoch iterator
-        n_actions = len(env.region)
         # Initialize lists for logging
-        for episode in epochs:
-            test_log = ModelLog()
-            env.reset()
-            done = False
-            k = 0
-            rl_train_log = ModelLog()
-            uniform_train_log = ModelLog()
-            while not done:
-                # take matching step (Step 1 in paper)
-                actor_data, done, ext_done = env.pax_step(
-                    cplex_path=config.cplex_path, path="scenario_nyc4_test"
-                )
-                test_log.reward += model_data.pax_reward
-                # use GNN-RL policy (Step 2 in paper)
-                action_rl = rl1_actor.select_action(model_data.obs)
-                # transform sample from Dirichlet into actual vehicle counts (i.e. (x1*x2*..*xn)*num_vehicles)
-                actor_data[0].desired_acc = {
-                    env.region[i]: int(
-                        action_rl[i] * dictsum(actor_data[0].acc, env.time + 1)
-                    )
-                    for i in range(n_actions)
-                }
-
-                # solve minimum rebalancing distance problem (Step 3 in paper)
-                solveRebFlow(env, "scenario_nyc4_test", config.cplex_path)
-                # Take action in environment
-                actor_data, done = env.reb_step()
-                # Take action in environment
-                rl_train_log.reward += actor_data[0].reb_reward
-                uniform_train_log.reward = actor_data[1].reb_reward
-
-                rl1_actor.rewards.append(
-                    actor_data[0].pax_reward + actor_data[0].reb_reward
-                )
-                # track performance over episode
-                rl_train_log.served_demand += actor_data[0].info.served_demand
-                rl_train_log.rebalancing_cost += actor_data[0].info.rebalancing_cost
-                uniform_train_log.served_demand += actor_data[1].info.served_demand
-                uniform_train_log.rebalancing_cost += actor_data[
-                    1
-                ].info.rebalancing_cost
-
-                k += 1
-                # Create map if at last episode
-                if episode == epochs.iterable[0]:
-                    if k == 1:
-                        logger.info("Making map plot.")
-                    make_map_plot(env.G, actor_data[0], k, T, config)
-            # Make images to gif, and cleanup
-            if episode == epochs.iterable[0]:
-                images_to_gif()
-
-            # Send current statistics to screen
-            epochs.set_description(
-                f"Episode {episode+1} | Reward: {rl_train_log.reward:.2f} |"
-                f"ServedDemand: {rl_train_log.served_demand:.2f} | Reb. Cost: {rl_train_log.rebalancing_cost:.2f}"
-            )
-            actor_evaluator = ActorEvaluator(actor_data=actor_data)
-            actor_evaluator.plot_average_distribution()
-            # Log KPIs on weights and biases
-            wandb.log({**dict(test_log)})
-            break
+
+        _train_loop(epochs, actor_data, env, models, n_actions, T, backprop=False)
+
+        actor_evaluator = ActorEvaluator(actor_data=actor_data)
+        actor_evaluator.plot_average_distribution()
+
     wandb.finish()
 
 
 if __name__ == "__main__":
     config = args_to_config()
-<<<<<<< HEAD
-    config.wandb_mode = "disabled"
-    config.test = True
-    # config.max_episodes = 4
-    # config.json_file = None
-    # config.grid_size_x = 2
-    # config.grid_size_y = 3
-    # config.tf = 20
-    # config.ninit = 80
-=======
     # config.wandb_mode = "disabled"
     config.max_episodes = 300
     config.json_file = None
     config.grid_size_x = 2
     config.grid_size_y = 3
     config.tf = 20
->>>>>>> c0ba06f1
     main(config)