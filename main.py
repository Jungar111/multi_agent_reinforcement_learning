--- conflicted
+++ resolved
@@ -4,11 +4,8 @@
 
 import json
 import typing as T
-<<<<<<< HEAD
 import pandas as pd
-=======
 from datetime import datetime
->>>>>>> ff8b3375
 
 import numpy as np
 from tqdm import trange
@@ -30,10 +27,6 @@
 from multi_agent_reinforcement_learning.utils.init_logger import init_logger
 from multi_agent_reinforcement_learning.utils.minor_utils import dictsum
 from multi_agent_reinforcement_learning.utils.setup_grid import setup_dummy_grid
-<<<<<<< HEAD
-
-=======
->>>>>>> ff8b3375
 
 logger = init_logger()
 
@@ -96,19 +89,17 @@
             actions = []
             prices = []
             for idx, model_data_pair in enumerate(model_data_pairs):
-<<<<<<< HEAD
                 action, price = model_data_pair.model.select_action(
                     obs=model_data_pair.actor_data.graph_state,
                     probabilistic=training,
                     data=data,
-=======
+                )
                 actions.append(
                     model_data_pair.model.select_action(
                         obs=model_data_pair.actor_data.graph_state,
                         probabilistic=training,
                         data=data,
                     )
->>>>>>> ff8b3375
                 )
 
                 # @TODO please optimise this. Must be very slow.
@@ -229,17 +220,14 @@
 
     actor_data = [
         ActorData(
-<<<<<<< HEAD
             name="RL_1_with_price",
             no_cars=config.total_number_of_cars - advesary_number_of_cars,
         ),
-        ActorData(name="RL_2_with_price", no_cars=advesary_number_of_cars),
-=======
+        ActorData(
             name="RL_1_a2c",
             no_cars=config.total_number_of_cars - advesary_number_of_cars,
         ),
         ActorData(name="RL_2_a2c", no_cars=advesary_number_of_cars),
->>>>>>> ff8b3375
     ]
 
     wandb_config_log = {**vars(config)}
@@ -361,14 +349,10 @@
     city = City.brooklyn
     config = args_to_config(city)
     # config.wandb_mode = "disabled"
-<<<<<<< HEAD
     config.n_regions = 14
-    # config.test = True
     config.max_episodes = 1000
-=======
     # config.test = True
     # config.max_episodes = 11
->>>>>>> ff8b3375
     # config.json_file = None
     # config.grid_size_x = 2
     # config.grid_size_y = 3
