--- conflicted
+++ resolved
@@ -200,13 +200,8 @@
             json_file=str(config.json_file),
             sd=config.seed,
             demand_ratio=config.demand_ratio,
-<<<<<<< HEAD
-            json_hr=config.json_hr,
-            json_tstep=config.json_tstep,
-=======
             json_hr=config.json_hr[config.city],
             json_tstep=config.json_tsetp,
->>>>>>> 2e910ee1
             actor_data=actor_data,
         )
 
