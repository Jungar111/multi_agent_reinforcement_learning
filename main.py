--- conflicted
+++ resolved
@@ -12,12 +12,8 @@
 from multi_agent_reinforcement_learning.algos.actor_critic_gnn import ActorCritic
 from multi_agent_reinforcement_learning.algos.reb_flow_solver import solveRebFlow
 from multi_agent_reinforcement_learning.data_models.actor_data import ActorData
-<<<<<<< HEAD
-from multi_agent_reinforcement_learning.data_models.config import A2CConfig
-=======
 from multi_agent_reinforcement_learning.data_models.model_data_pair import ModelDataPair
 from multi_agent_reinforcement_learning.data_models.config import Config
->>>>>>> 8ce059fe
 from multi_agent_reinforcement_learning.data_models.logs import ModelLog
 from multi_agent_reinforcement_learning.envs.amod import AMoD
 from multi_agent_reinforcement_learning.envs.scenario import Scenario
@@ -196,7 +192,7 @@
             return all_actions
 
 
-def main(config: A2CConfig):
+def main(config: Config):
     """Run main training loop."""
     logger.info("Running main loop.")
 
@@ -240,7 +236,7 @@
             sd=config.seed,
             demand_ratio=config.demand_ratio,
             json_hr=config.json_hr[config.city],
-            json_tstep=config.json_tstep,
+            json_tstep=config.json_tsetp,
             actor_data=actor_data,
         )
 
@@ -315,11 +311,7 @@
     config = args_to_config()
     # config.wandb_mode = "disabled"
     # config.test = True
-<<<<<<< HEAD
-    config.max_episodes = 6
-=======
     # config.max_episodes = 3
->>>>>>> 8ce059fe
     # config.json_file = None
     # config.grid_size_x = 2
     # config.grid_size_y = 3
