--- conflicted
+++ resolved
@@ -20,15 +20,10 @@
 from multi_agent_reinforcement_learning.utils.init_logger import init_logger
 from multi_agent_reinforcement_learning.utils.minor_utils import dictsum
 from multi_agent_reinforcement_learning.utils.setup_grid import setup_dummy_grid
-<<<<<<< HEAD
-=======
-from multi_agent_reinforcement_learning.utils.argument_parser import args_to_config
-from multi_agent_reinforcement_learning.data_models.config import Config
 from multi_agent_reinforcement_learning.plots.map_plot import (
     make_map_plot,
     images_to_gif,
 )
->>>>>>> d3bb1f35
 
 logger = init_logger()
 
@@ -149,7 +144,7 @@
                 if i_episode == epochs.iterable[-1]:
                     if step == 0:
                         logger.info("Making map plot.")
-                    make_map_plot(env.G, obs, step, T, env, config)
+                    make_map_plot(env.G, actor_data[0].obs, step, T, env, config)
             # Make images to gif, and cleanup
             if i_episode == epochs.iterable[-1]:
                 images_to_gif()
@@ -224,20 +219,10 @@
 
 if __name__ == "__main__":
     config = args_to_config()
-<<<<<<< HEAD
-    config.wandb_mode = "disabled"
-    # config.test = False
-    # config.json_file = None
-    # config.grid_size_x = 2
-    # config.grid_size_y = 3
-    # config.tf = 20
-    # config.ninit = 10
-=======
     # config.wandb_mode = "disabled"
     config.json_file = None
     config.grid_size_x = 2
     config.grid_size_y = 3
     config.tf = 20
     config.ninit = 10
->>>>>>> d3bb1f35
     main(config)