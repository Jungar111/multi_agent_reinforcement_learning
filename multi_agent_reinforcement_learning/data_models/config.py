--- conflicted
+++ resolved
@@ -36,16 +36,11 @@
     @validator("tf", pre=True)
     @classmethod
     def check_tf(cls, value):
-<<<<<<< HEAD
         if value < 10:
             raise ValueError("tf must be at least 10. WE THINK! Depends on grid size.")
-=======
-        if value <= 10:
-            raise ValueError("tf must be at least 11.")
         return value
 
     @validator("n_regions")
     def update_n_regions(cls, value, values):
         value = values.grid_size_x * values.grid_size_y
->>>>>>> 264ed619
         return value