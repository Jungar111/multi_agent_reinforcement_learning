"""Config for the entire project."""
from pydantic import BaseModel, ConfigDict, validator
import torch
from pathlib import Path
import typing as T


class A2CConfig(BaseModel):
    """Config class for the A2C method."""

    model_config = ConfigDict(arbitrary_types_allowed=True, validate_assignment=True)

    cplex_path: str
    seed: int
    demand_ratio: float
    json_hr: int
    json_tstep: int
    beta: float
    test: bool
    directory: str
    max_episodes: int
    max_steps: int
    no_cuda: bool
    render: bool = True
    device: torch.device
    grid_size_x: int = 4
    grid_size_y: int = 4
    n_regions: int = 4 * 4
    tf: int = 60
    total_number_of_cars: int = 1408
    wandb_mode: str = "online"
    gamma: float = 0.97
<<<<<<< HEAD
    path: str = "scenario_nyc4x4"
    json_file: T.Optional[Path] = Path("data", "scenario_nyc4x4.json")
=======
    json_file: T.Optional[Path] = Path("data", "scenario_nyc_brooklyn.json")
    city: str = "nyc_brooklyn"
>>>>>>> 2e910ee1
    log_interval: int = 10

    json_hr: T.Dict[str, int] = {
        "nyc_brooklyn": 19,
        "nyc4x4": 7,
    }

    @validator("tf", pre=True)
    @classmethod
    def check_tf(cls, value):
        if value < 10:
            raise ValueError("tf must be at least 10. WE THINK! Depends on grid size.")
        return value

    @validator("n_regions")
    def update_n_regions(cls, value, values):
        value = values.grid_size_x * values.grid_size_y
        return value


class SACConfig(BaseModel):
    """Config class for the SAC implementation."""

    model_config = ConfigDict(arbitrary_types_allowed=True, validate_assignment=True)

    device: torch.device

    test: bool

    city: str
    seed: int
    json_tstep: int
    max_steps: int
    hidden_size: int
    p_lr: float
    q_lr: float
    alpha: float
    batch_size: int
    critic_version: int
    max_episodes: int
    cplex_path: str
    directory: str
    rew_scale: float
    checkpoint_path: str
    clip: int

    tf: int = 20
    total_number_of_cars: int = 1408
    wandb_mode: str = "online"
    grid_size_x: int = 2
    grid_size_y: int = 4
    path: str = "scenario_nyc_brooklyn"
    json_file: T.Optional[Path] = Path("data", "scenario_nyc_brooklyn.json")
    demand_ratio: T.Dict[str, float] = {
        "san_francisco": 2,
        "washington_dc": 4.2,
        "nyc_brooklyn": 9,
        "shenzhen_downtown_west": 2.5,
    }
    json_hr: T.Dict[str, int] = {
        "san_francisco": 19,
        "washington_dc": 19,
        "nyc_brooklyn": 19,
        "shenzhen_downtown_west": 8,
    }
    beta: T.Dict[str, float] = {
        "san_francisco": 0.2,
        "washington_dc": 0.5,
        "nyc_brooklyn": 0.5,
        "shenzhen_downtown_west": 0.5,
    }<|MERGE_RESOLUTION|>--- conflicted
+++ resolved
@@ -30,13 +30,8 @@
     total_number_of_cars: int = 1408
     wandb_mode: str = "online"
     gamma: float = 0.97
-<<<<<<< HEAD
     path: str = "scenario_nyc4x4"
     json_file: T.Optional[Path] = Path("data", "scenario_nyc4x4.json")
-=======
-    json_file: T.Optional[Path] = Path("data", "scenario_nyc_brooklyn.json")
-    city: str = "nyc_brooklyn"
->>>>>>> 2e910ee1
     log_interval: int = 10
 
     json_hr: T.Dict[str, int] = {
