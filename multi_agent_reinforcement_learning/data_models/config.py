"""Config for the entire project."""
from pydantic import BaseModel, ConfigDict, validator
import torch
from pathlib import Path
import typing as T


class BaseConfig(BaseModel):
    model_config = ConfigDict(arbitrary_types_allowed=True, validate_assignment=True)

    city: str
    cplex_path: str
    seed: int
<<<<<<< HEAD
=======
    demand_ratio: float
>>>>>>> 22850719
    json_tstep: int
    test: bool
    directory: str
    max_episodes: int
    max_steps: int
    no_cuda: bool
    render: bool = True
    city: str = "nyc4x4"
    device: torch.device
    grid_size_x: int
    grid_size_y: int
    n_regions: int
    tf: int
    total_number_of_cars: int
    wandb_mode: str = "online"
    gamma: float = 0.97

    path: str
    json_file: T.Optional[Path]

    demand_ratio: T.Dict[str, float] = {
        "san_francisco": 2.0,
        "washington_dc": 4.2,
        "nyc_brooklyn": 9.0,
        "shenzhen_downtown_west": 2.5,
        "nyc4x4": 0.5,
    }
    json_hr: T.Dict[str, int] = {
        "san_francisco": 19,
        "washington_dc": 19,
        "nyc_brooklyn": 19,
        "shenzhen_downtown_west": 8,
        "nyc4x4": 7,
    }
    beta: T.Dict[str, float] = {
        "san_francisco": 0.2,
        "washington_dc": 0.5,
        "nyc_brooklyn": 0.5,
        "shenzhen_downtown_west": 0.5,
        "nyc4x4": 2.0,
    }


class A2CConfig(BaseConfig):
    """Config class for the A2C method."""

    grid_size_x: int = 4
    grid_size_y: int = 4
    n_regions: int = 4 * 4
    total_number_of_cars: int = 1408
    log_interval: int = 10
    tf: int = 60

    @validator("tf", pre=True)
    @classmethod
    def check_tf(cls, value):
        if value < 10:
            raise ValueError("tf must be at least 10. WE THINK! Depends on grid size.")
        return value

    @validator("n_regions")
    def update_n_regions(cls, value, values):
        value = values.grid_size_x * values.grid_size_y
        return value


class SACConfig(BaseModel):
    """Config class for the SAC implementation."""

    test: bool
    hidden_size: int
    p_lr: float
    q_lr: float
    alpha: float
    batch_size: int
    critic_version: int
    rew_scale: float
    checkpoint_path: str
    clip: int

    tf: int = 20
    total_number_of_cars: int = 1408
    grid_size_x: int = 2
    grid_size_y: int = 4
    path: str = "scenario_nyc_brooklyn"
    json_file: T.Optional[Path] = Path("data", "scenario_nyc_brooklyn.json")<|MERGE_RESOLUTION|>--- conflicted
+++ resolved
@@ -11,10 +11,6 @@
     city: str
     cplex_path: str
     seed: int
-<<<<<<< HEAD
-=======
-    demand_ratio: float
->>>>>>> 22850719
     json_tstep: int
     test: bool
     directory: str
