"""This is the Autonomous Mobility On Demand (AMoD) environment."""

import os
import subprocess
import typing as T
from collections import defaultdict
from copy import deepcopy

import numpy as np
from multi_agent_reinforcement_learning.data_models.actor_data import (
    ActorData,
    PaxStepInfo,
    GraphState,
)
from multi_agent_reinforcement_learning.envs.scenario import Scenario
from multi_agent_reinforcement_learning.utils.minor_utils import mat2str
from multi_agent_reinforcement_learning.data_models.config import Config
from multi_agent_reinforcement_learning.data_models.model_data_pair import ModelDataPair


class AMoD:
    """Class for the Autonomous Mobility On Demand."""

    # initialization
    def __init__(
        self,
        actor_data: T.List[ActorData],
        scenario: Scenario,
        config: Config,
        beta: float = 0.2,
    ):
        """Initialise env.

        scenario: The current scenario
        beta: cost of rebalancing
        """
        # updated to take scenario and beta (cost for rebalancing) as input
        self.config = config
        self.scenario = deepcopy(
            scenario
        )  # I changed it to deep copy so that the scenario input is not modified by env
        self.G = (
            scenario.G
        )  # Road Graph: node - region, edge - connection of regions, node attr: 'accInit', edge attr: 'time'
        self.demand_time = self.scenario.demand_time
        self.reb_time = self.scenario.reb_time
        self.time = 0  # current time
        self.tf = scenario.tf  # final time
        self.demand = defaultdict(dict)  # demand
        self.depDemand = dict()
        self.arrDemand = dict()
        self.region = list(self.G)  # set of regions
        for i in self.region:
            self.depDemand[i] = defaultdict(float)
            self.arrDemand[i] = defaultdict(float)

        self.price = defaultdict(dict)  # price
        for i, j, t, d, p in scenario.tripAttr:
            # trip attribute (origin, destination, time of request, demand, price)
            self.demand[i, j][t] = d
            self.price[i, j][t] = p
            self.depDemand[i][t] += d
            self.arrDemand[i][t + self.demand_time[i, j][t]] += d
        self.edges = []  # set of rebalancing edges
        self.nregion = len(scenario.G)  # number of regions
        for i in self.G:  # Append all nodes to itself so staying is a possibility
            self.edges.append((i, i))
            for e in self.G.out_edges(i):
                self.edges.append(e)
        self.edges = list(set(self.edges))
        self.nedge = [
            len(self.G.out_edges(n)) + 1 for n in self.region
        ]  # number of edges leaving each region
        for i, j in self.G.edges:
            self.G.edges[i, j]["time"] = self.reb_time[i, j][
                self.time
            ]  # Append the time it takes to rebalance to all edges
        for actor in actor_data:
            for n in self.region:
                actor.graph_state.acc[n][0] = self.G.nodes[n][f"acc_init_{actor.name}"]
                actor.graph_state.dacc[n] = defaultdict(float)
        self.beta = beta * scenario.tstep  # Rebalancing cost
        t = self.time

        self.N = len(self.region)  # total number of cells

    def matching(
        self,
        demand: defaultdict,
        acc: defaultdict,
        name: str,
        CPLEXPATH: T.Optional[str] = None,
        PATH: str = "",
        platform: str = "linux",
    ) -> T.List[int]:
        """Match in the class Matches passengers with vehicles.

        return: paxAction
        """
        t = self.time
        demandAttr = [
            (i, j, demand[i, j][t], self.price[i, j][t])
            for i, j in demand
            if t in demand[i, j] and demand[i, j][t] > 1e-3
        ]  # Setup demand and price at time t.
        accTuple = [(n, acc[n][t + 1]) for n in acc]
        modPath = (
            os.getcwd().replace("\\", "/")
            + "/multi_agent_reinforcement_learning/cplex_mod/"
        )
        matchingPath = (
            os.getcwd().replace("\\", "/")
            + "/saved_files/cplex_logs/matching/"
            + PATH
            + "/"
        )
        if not os.path.exists(matchingPath):
            os.makedirs(matchingPath)
        datafile = matchingPath + f"data_{name}_{t}.dat"
        resfile = matchingPath + f"res_{name}_{t}.dat"
        with open(datafile, "w") as file:
            file.write('path="' + resfile + '";\r\n')
            file.write("demandAttr=" + mat2str(demandAttr) + ";\r\n")
            file.write("accInitTuple=" + mat2str(accTuple) + ";\r\n")
        modfile = modPath + "matching.mod"
        if CPLEXPATH is None:
            CPLEXPATH = "C:/Program Files/ibm/ILOG/CPLEX_Studio1210/opl/bin/x64_win64/"
        my_env = os.environ.copy()
        if platform == "mac":
            my_env["DYLD_LIBRARY_PATH"] = CPLEXPATH
        else:
            my_env["LD_LIBRARY_PATH"] = CPLEXPATH
        out_file = matchingPath + f"out_{name}_{t}.dat"
        with open(out_file, "w") as output_f:
            subprocess.check_call(
                [CPLEXPATH + "oplrun", modfile, datafile], stdout=output_f, env=my_env
            )
        output_f.close()
        flow = defaultdict(float)
        with open(resfile, "r", encoding="utf8") as file:
            for row in file:
                item = row.replace("e)", ")").strip().strip(";").split("=")
                if item[0] == "flow":
                    values = item[1].strip(")]").strip("[(").split(")(")
                    for v in values:
                        if len(v) == 0:
                            continue
                        i, j, f = v.split(",")
                        flow[int(i), int(j)] = float(f)
        paxAction = [flow[i, j] if (i, j) in flow else 0 for i, j in self.edges]
        return paxAction

    def distribute_hypergeometric(
        self,
        distribution_in_area_for_actor: T.List[T.Union[int, float]],
        no_customers: int,
        origin: int,
        dest: int,
        t: int,
    ):
        # PCG64 produces a random integer stream that the generator needs
        # will always procuce same stream given seed
        demand_distribution_to_actors = np.random.Generator(
            np.random.PCG64(self.config.seed)
        ).multivariate_hypergeometric(
            np.array(distribution_in_area_for_actor), no_customers
        )
        for idx, demand in enumerate(demand_distribution_to_actors):
            self.actor_data[idx].demand[origin, dest][t] = demand

    def distribute_based_on_price(
        self,
        price: T.List[float],
        no_customers: int,
        origin: int,
        dest: int,
        t: int,
        cars_in_area_for_each_company: T.List[int],
    ):
        rand = np.random.dirichlet(1 / (np.array(price) + 1e-2), size=no_customers)
        values, counts = np.unique(np.argmax(rand, axis=1), return_counts=True)
        chosen_company = {val: co for val, co in zip(values, counts)}
        actor_full = {}
        for actor_idx in range(2):
            no_cars = min(
                cars_in_area_for_each_company[actor_idx],
                chosen_company.get(actor_idx, 0),
            )
            self.actor_data[actor_idx].demand[origin, dest][t] = no_cars
            actor_full[actor_idx] = {
                "full": no_cars == cars_in_area_for_each_company[actor_idx],
                "excess": chosen_company.get(actor_idx, 0)
                - cars_in_area_for_each_company[actor_idx],
            }

        for actor_idx, data in actor_full.items():
            if data["full"]:
                if actor_idx == 0:
                    self.actor_data[1].demand[origin, dest][t] += data["excess"]
                if actor_idx == 1:
                    self.actor_data[0].demand[origin, dest][t] += data["excess"]

    # pax step
    def pax_step(
        self,
        model_data_pairs: T.List[ModelDataPair],
        pax_action: T.Optional[list] = None,
        cplex_path: T.Optional[str] = None,
        path: str = "",
        platform: str = "linux",
    ) -> bool:
        """Take one pax step.

        paxAction: Passenger actions for timestep
        returns: self.obs, max(0, self.reward), done, self.info
        """
        t = self.time

        for model_data_pair in model_data_pairs:
            model_data_pair.actor_data.info = PaxStepInfo()
            model_data_pair.actor_data.rewards.pax_reward = 0

        # Distributing customers stochastic given presence in area.
        for (origin, dest), area_demand in self.demand.items():
            no_customers = area_demand[t]
            cars_in_area_for_each_company = [
                int(model_data_pair.actor_data.graph_state.acc[origin][t])
                for model_data_pair in model_data_pairs
            ]

            if sum(cars_in_area_for_each_company) < no_customers:
                for idx, model_data_pair in enumerate(model_data_pairs):
                    model_data_pair.actor_data.graph_state.demand[origin, dest][
                        t
                    ] = cars_in_area_for_each_company[idx]
            else:
                prices = [actor.price[origin, dest][t] for actor in self.actor_data]
                self.distribute_based_on_price(
                    price=prices,
                    no_customers=no_customers,
                    cars_in_area_for_each_company=cars_in_area_for_each_company,
                    origin=origin,
                    dest=dest,
                    t=t,
                )
<<<<<<< HEAD
=======
                for idx, demand in enumerate(demand_distribution_to_actors):
                    model_data_pairs[idx].actor_data.graph_state.demand[origin, dest][
                        t
                    ] = demand
>>>>>>> 8ce059fe

        self.ext_reward = np.zeros(self.nregion)
        for i in self.region:
            for model_data_pair in model_data_pairs:
                model_data_pair.actor_data.graph_state.acc[i][
                    t + 1
                ] = model_data_pair.actor_data.graph_state.acc[i][t]

        if pax_action is None:
            # default matching algorithm used if isMatching is True, matching method will need the
            # information of self.acc[t+1], therefore this part cannot be put forward
            for model_data_pair in model_data_pairs:
                model_data_pair.actor_data.actions.pax_action = self.matching(
                    CPLEXPATH=cplex_path,
                    PATH=path,
                    platform=platform,
                    demand=model_data_pair.actor_data.graph_state.demand,
                    acc=model_data_pair.actor_data.graph_state.acc,
                    name=model_data_pair.actor_data.name,
                )

        for model_data_pair in model_data_pairs:
            # serving passengers, if vehicle is in same section
            for k in range(len(self.edges)):
                i, j = self.edges[k]
                if (
                    (i, j) not in model_data_pair.actor_data.graph_state.demand
                    or t not in model_data_pair.actor_data.graph_state.demand[i, j]
                    or model_data_pair.actor_data.actions.pax_action[k] < 1e-3
                ):
                    continue
                # I moved the min operator above, since we want paxFlow to be consistent with paxAction
                model_data_pair.actor_data.actions.pax_action[k] = min(
                    model_data_pair.actor_data.graph_state.acc[i][t + 1],
                    model_data_pair.actor_data.actions.pax_action[k],
                )
                assert (
                    model_data_pair.actor_data.actions.pax_action[k]
                    < model_data_pair.actor_data.graph_state.acc[i][t + 1] + 1e-3
                )
                # define servedDemand as the current passenger action
                model_data_pair.actor_data.flow.served_demand[i, j][
                    t
                ] = model_data_pair.actor_data.actions.pax_action[k]
                model_data_pair.actor_data.flow.pax_flow[i, j][
                    t + self.demand_time[i, j][t]
                ] = model_data_pair.actor_data.actions.pax_action[k]
                model_data_pair.actor_data.info.operating_cost += (
                    self.demand_time[i, j][t]
                    * self.beta
                    * model_data_pair.actor_data.actions.pax_action[k]
                )
                # define the cost of picking of the current passenger
                model_data_pair.actor_data.graph_state.acc[i][
                    t + 1
                ] -= model_data_pair.actor_data.actions.pax_action[k]
                # Add to served_demand
                model_data_pair.actor_data.info.served_demand += (
                    model_data_pair.actor_data.flow.served_demand[i, j][t]
                )
                model_data_pair.actor_data.graph_state.dacc[j][
                    t + self.demand_time[i, j][t]
                ] += model_data_pair.actor_data.flow.pax_flow[i, j][
                    t + self.demand_time[i, j][t]
                ]
                # add to reward
<<<<<<< HEAD
                actor.pax_reward += actor.pax_action[k] * (
                    actor.price[i, j][t] - self.demand_time[i, j][t] * self.beta
                )
                # Add passenger action * price to revenue
                # actor.ext_reward[i] += max(
                #     0,
                #     actor.pax_action[k]
                #     * (self.price[i, j][t] - self.demand_time[i, j][t] * self.beta),
                # )
                actor.info.revenue += actor.pax_action[k] * (actor.price[i, j][t])
=======
                model_data_pair.actor_data.rewards.pax_reward += (
                    model_data_pair.actor_data.actions.pax_action[k]
                    * (self.price[i, j][t] - self.demand_time[i, j][t] * self.beta)
                )
                model_data_pair.actor_data.info.revenue += (
                    model_data_pair.actor_data.actions.pax_action[k]
                    * (self.price[i, j][t])
                )
>>>>>>> 8ce059fe

            # for acc, the time index would be t+1, but for demand, the time index would be t
            model_data_pair.actor_data.graph_state = GraphState(
                self.time,
                model_data_pair.actor_data.graph_state.demand,
                model_data_pair.actor_data.graph_state.acc,
                model_data_pair.actor_data.graph_state.dacc,
            )

        # if passenger is executed first
        done = False
        return done

    def reb_step(self, model_data_pairs: T.List[ModelDataPair]) -> bool:
        """Take on reb step, Adjusting costs, reward.

        rebAction: the action of rebalancing
        returns: self.obs, self.reward, done, self.info
        """
        t = self.time
        for model_data_pair in model_data_pairs:
            # reward is calculated from before this to the
            # next rebalancing, we may also have two rewards,
            # one for pax matching and one for rebalancing
            model_data_pair.actor_data.rewards.reb_reward = 0

        # rebalancing loop
        for model_data_pair in model_data_pairs:
            for k in range(len(self.edges)):
                i, j = self.edges[k]
                if (i, j) not in self.G.edges:
                    continue
                # TODO: add check for actions respecting constraints? e.g. sum of all action[k] starting in "i" <=
                # self.acc[i][t+1] (in addition to our agent action method)
                # update the number of vehicles
                model_data_pair.actor_data.actions.reb_action[k] = min(
                    model_data_pair.actor_data.graph_state.acc[i][t + 1],
                    model_data_pair.actor_data.actions.reb_action[k],
                )
                model_data_pair.actor_data.flow.reb_flow[i, j][
                    t + self.reb_time[i, j][t]
                ] = model_data_pair.actor_data.actions.reb_action[k]
                model_data_pair.actor_data.graph_state.acc[i][
                    t + 1
                ] -= model_data_pair.actor_data.actions.reb_action[k]
                model_data_pair.actor_data.graph_state.dacc[j][
                    t + self.reb_time[i, j][t]
                ] += model_data_pair.actor_data.flow.reb_flow[i, j][
                    t + self.reb_time[i, j][t]
                ]

                reb_cost = (
                    self.reb_time[i, j][t]
                    * self.beta
                    * model_data_pair.actor_data.actions.reb_action[k]
                )

                model_data_pair.actor_data.info.rebalancing_cost += reb_cost
                model_data_pair.actor_data.info.operating_cost += reb_cost
                model_data_pair.actor_data.rewards.reb_reward -= reb_cost
                self.ext_reward[i] -= reb_cost

        # arrival for the next time step, executed in the last state of a time step
        # this makes the code slightly different from the previous version, where the following codes are executed
        # between matching and rebalancing
        for model_data_pair in model_data_pairs:
            for k in range(len(self.edges)):
                # this means that after pax arrived, vehicles can only be rebalanced in the next time step, let me
                # know if you have different opinion
                i, j = self.edges[k]
                if (
                    (i, j) in model_data_pair.actor_data.flow.reb_flow
                    and t in model_data_pair.actor_data.flow.reb_flow[i, j]
                ):
                    model_data_pair.actor_data.graph_state.acc[j][
                        t + 1
                    ] += model_data_pair.actor_data.flow.reb_flow[i, j][t]
                if (
                    (i, j) in model_data_pair.actor_data.flow.pax_flow
                    and t in model_data_pair.actor_data.flow.pax_flow[i, j]
                ):
                    model_data_pair.actor_data.graph_state.acc[j][
                        t + 1
                    ] += model_data_pair.actor_data.flow.pax_flow[i, j][t]

        self.time += 1

        for model_data_pair in model_data_pairs:
            model_data_pair.actor_data.obs = (
                model_data_pair.actor_data.graph_state.acc,
                self.time,
                model_data_pair.actor_data.graph_state.dacc,
                model_data_pair.actor_data.graph_state.demand,
            )

        for i, j in self.G.edges:
            self.G.edges[i, j]["time"] = self.reb_time[i, j][self.time]
        done = self.tf == t + 1  # if the episode is completed
        # ext_done = [done] * self.nregion
        return done

    def reset(self, model_data_pairs: T.List[ModelDataPair]):
        """Reset the episode."""
        for model_data_pair in model_data_pairs:
            model_data_pair.actor_data.info = PaxStepInfo()
            model_data_pair.actor_data.rewards.reb_reward = 0
            model_data_pair.actor_data.rewards.pax_reward = 0
            model_data_pair.actor_data.graph_state.acc = defaultdict(dict)
            model_data_pair.actor_data.graph_state.dacc = defaultdict(dict)
            model_data_pair.actor_data.graph_state.demand = defaultdict(dict)
            model_data_pair.actor_data.flow.reb_flow = defaultdict(dict)
            model_data_pair.actor_data.flow.pax_flow = defaultdict(dict)
            for i, j in self.demand:
                model_data_pair.actor_data.flow.served_demand[i, j] = defaultdict(float)

            for i, j in self.G.edges:
                model_data_pair.actor_data.flow.reb_flow[i, j] = defaultdict(float)
                model_data_pair.actor_data.flow.pax_flow[i, j] = defaultdict(float)

            for n in self.G:
                model_data_pair.actor_data.graph_state.acc[n][0] = self.G.nodes[n][
                    f"acc_init_{model_data_pair.actor_data.name}"
                ]
                model_data_pair.actor_data.graph_state.dacc[n] = defaultdict(float)

            tripAttr = self.scenario.get_random_demand(reset=True)
            # trip attribute (origin, destination, time of request, demand, price)
            for i, j, t, d, p in tripAttr:
                self.demand[i, j][t] = d
                actor.price[i, j][0] = p

            model_data_pair.actor_data.graph_state.demand = defaultdict(dict)

        self.edges = []
        for i in self.G:
            self.edges.append((i, i))
            for e in self.G.out_edges(i):
                self.edges.append(e)
        self.edges = list(set(self.edges))

        self.time = 0<|MERGE_RESOLUTION|>--- conflicted
+++ resolved
@@ -243,13 +243,6 @@
                     dest=dest,
                     t=t,
                 )
-<<<<<<< HEAD
-=======
-                for idx, demand in enumerate(demand_distribution_to_actors):
-                    model_data_pairs[idx].actor_data.graph_state.demand[origin, dest][
-                        t
-                    ] = demand
->>>>>>> 8ce059fe
 
         self.ext_reward = np.zeros(self.nregion)
         for i in self.region:
@@ -316,27 +309,17 @@
                     t + self.demand_time[i, j][t]
                 ]
                 # add to reward
-<<<<<<< HEAD
-                actor.pax_reward += actor.pax_action[k] * (
-                    actor.price[i, j][t] - self.demand_time[i, j][t] * self.beta
-                )
-                # Add passenger action * price to revenue
-                # actor.ext_reward[i] += max(
-                #     0,
-                #     actor.pax_action[k]
-                #     * (self.price[i, j][t] - self.demand_time[i, j][t] * self.beta),
-                # )
-                actor.info.revenue += actor.pax_action[k] * (actor.price[i, j][t])
-=======
                 model_data_pair.actor_data.rewards.pax_reward += (
                     model_data_pair.actor_data.actions.pax_action[k]
-                    * (self.price[i, j][t] - self.demand_time[i, j][t] * self.beta)
+                    * (
+                        model_data_pair.actor_data.graph_state.price[i, j][t]
+                        - self.demand_time[i, j][t] * self.beta
+                    )
                 )
                 model_data_pair.actor_data.info.revenue += (
                     model_data_pair.actor_data.actions.pax_action[k]
-                    * (self.price[i, j][t])
-                )
->>>>>>> 8ce059fe
+                    * (model_data_pair.actor_data.graph_state.price[i, j][t])
+                )
 
             # for acc, the time index would be t+1, but for demand, the time index would be t
             model_data_pair.actor_data.graph_state = GraphState(
@@ -466,7 +449,7 @@
             # trip attribute (origin, destination, time of request, demand, price)
             for i, j, t, d, p in tripAttr:
                 self.demand[i, j][t] = d
-                actor.price[i, j][0] = p
+                model_data_pair.actor_data.graph_state.price[i, j][0] = p
 
             model_data_pair.actor_data.graph_state.demand = defaultdict(dict)
 
