--- conflicted
+++ resolved
@@ -106,11 +106,7 @@
         obs: observation of the current distribution of vehicles.
         return: List of the next actions
         """
-<<<<<<< HEAD
-        concentration, price, value = self.forward(obs)
-=======
-        concentration, value = self.forward(obs=obs, data=data)
->>>>>>> 8ce059fe
+        concentration, price, value = self.forward(obs=obs, data=data)
 
         if probabilistic:
             m = Dirichlet(concentration)
