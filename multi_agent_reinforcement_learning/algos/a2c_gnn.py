--- conflicted
+++ resolved
@@ -23,10 +23,7 @@
 from torch_geometric.nn import GCNConv
 from torch_geometric.utils import grid
 from collections import namedtuple
-<<<<<<< HEAD
-=======
 from multi_agent_reinforcement_learning.envs.amod_env import AMoD
->>>>>>> 25520576
 import typing as T
 
 SavedAction = namedtuple("SavedAction", ["log_prob", "value"])
@@ -117,15 +114,8 @@
 class GNNActor(nn.Module):
     """Actor pi(a_t | s_t) parametrizing the concentration parameters of a Dirichlet Policy."""
 
-<<<<<<< HEAD
-    def __init__(
-        self, in_channels, out_channels, device: T.Union[str, torch.device] = "cuda:0"
-    ):
-        """Init method for an GNNActor."""
-=======
     def __init__(self, in_channels: int, out_channels: int, device: str = "cuda:0"):
         """Init method for an GNNActor. Defining the model architecture."""
->>>>>>> 25520576
         super().__init__()
 
         self.conv1 = GCNConv(in_channels, in_channels)
@@ -193,19 +183,14 @@
         eps: int = np.finfo(np.float32).eps.item(),
         device=torch.device("cuda:0"),
     ):
-<<<<<<< HEAD
-        """Init method for ActorCritic."""
-        super(ActorCritic, self).__init__()
-=======
-        """Init method for A2C. Sets up the desired attributes including.
+        """Init method for ActorCritic. Sets up the desired attributes including.
 
         actor: Defined by GNNActor
         critic: Defined by GNNCritc
         obs_parser: Defined by GNNParser
         optimizer: Defines the optimizer
         """
-        super(A2C, self).__init__()
->>>>>>> 25520576
+        super(ActorCritic, self).__init__()
         self.env = env
         self.eps = eps
         self.input_size = input_size
