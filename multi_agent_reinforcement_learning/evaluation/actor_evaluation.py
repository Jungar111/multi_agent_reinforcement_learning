"""Module for testing and evaluating actor performance."""
import multi_agent_reinforcement_learning  # noqa: F401
import matplotlib.pyplot as plt
import typing as T
import numpy as np

from multi_agent_reinforcement_learning.algos.actor_critic_gnn import ActorCritic
from multi_agent_reinforcement_learning.data_models.model_data_pair import ModelDataPair


class ActorEvaluator:
    """Evaluate actor actions."""

    def __init__(self) -> None:
        """Initialise the class."""
        pass

    def plot_distribution_at_time_step_t(
        self,
        actions: np.ndarray,
        models: T.List[ActorCritic],
    ):
        """Plot average distribution for the actors."""
        no_time_steps = 6
        fig, ax = plt.subplots(no_time_steps, len(actions))
        for idx, model in enumerate(models):
            for t in range(no_time_steps):
                chosen_time_step = t * 11
                actor_actions = actions[idx, chosen_time_step, :].reshape(4, 4)
                for i in range(4):
                    for j in range(4):
                        ax[t, idx].text(
                            i,
                            j,
                            # int(actor_actions[j, i]),
                            model.actor_data.demand[j, i][chosen_time_step + 1],
                            color="red",
                        )
                pos = ax[t, idx].matshow(actor_actions)
                fig.colorbar(pos, ax=ax[t, idx])
            ax[0, idx].set_title(f"Actor: {model.actor_data.name}")

        plt.show()

    def plot_average_distribution(
        self,
        actions: np.ndarray,
        T: int,
        model_data_pairs: T.List[ModelDataPair],
    ):
        """Plot average distribution for the actors."""
        max_values_for_cbar = np.array(
            (
                actions[0, :, :].mean(axis=0).max().astype(int),
                actions[1, :, :].mean(axis=0).max().astype(int),
            )
        )
        norm = plt.cm.colors.Normalize(vmin=0, vmax=np.max(max_values_for_cbar))
        sc = plt.cm.ScalarMappable(norm=norm)
        fig, ax = plt.subplots(1, len(actions))
<<<<<<< HEAD
        for idx, model_data_pair in enumerate(model_data_pairs):
            actor_actions = actions
            if actions[idx, :, :].shape[1] < 16:
                actor_actions = np.pad(
=======
        no_grids = actions[0, :, :].shape[1]
        for idx, model in enumerate(model_data_pairs):
            if no_grids < 16:
                actor_actons = np.pad(
>>>>>>> ff8b3375
                    actions[idx, :, :],
                    pad_width=((0, 0), (0, 16 - no_grids)),
                )
<<<<<<< HEAD
            actor_actions = actor_actions.resize(T, 4, 4)
=======
            actor_actions = actor_actons.reshape(T, 4, 4)
>>>>>>> ff8b3375
            for i in range(4):
                for j in range(4):
                    # Computes demand from i to all other grids
                    demand_from_grid = np.array(
                        [
                            np.array(
                                list(
                                    model.actor_data.graph_state.demand[
                                        i * 4 + j, k
                                    ].values()
                                )
                            )
                            for k in range(no_grids)
                        ]
                    ).sum()
                    unmet_demand_from_grid = np.array(
                        [
                            np.array(
                                list(
                                    model.actor_data.unmet_demand[i * 4 + j, k].values()
                                )
                            )
                            for k in range(no_grids)
                        ]
                    ).sum()
                    ax[idx].text(
                        j - 0.3,
                        i,
<<<<<<< HEAD
                        j,
                        np.mean(
                            list(
                                model_data_pair.actor_data.graph_state.demand[
                                    j, i
                                ].values()
                            )
                        ).round(2),
                        color="red",
                    )
            pos = ax[idx].matshow(actor_actions.mean(axis=0))
            fig.colorbar(pos, ax=ax[idx])
            ax[idx].set_title(f"Actor: {model_data_pair.actor_data.name}")
=======
                        f"{demand_from_grid.round(2)}/{unmet_demand_from_grid.round(2)}",
                        color="White",
                    )
            ax[idx].matshow(actor_actions.mean(axis=0), norm=norm)
            ax[idx].set_title(f"Actor: {model.actor_data.name}")
        fig.subplots_adjust(right=0.8)
        fig.supxlabel("Total demand / total unmet demand", fontsize=12)
        fig.colorbar(sc, ax=ax.ravel().tolist(), label="Mean # of cars departing from")
>>>>>>> ff8b3375

        plt.show()<|MERGE_RESOLUTION|>--- conflicted
+++ resolved
@@ -58,25 +58,14 @@
         norm = plt.cm.colors.Normalize(vmin=0, vmax=np.max(max_values_for_cbar))
         sc = plt.cm.ScalarMappable(norm=norm)
         fig, ax = plt.subplots(1, len(actions))
-<<<<<<< HEAD
-        for idx, model_data_pair in enumerate(model_data_pairs):
-            actor_actions = actions
-            if actions[idx, :, :].shape[1] < 16:
-                actor_actions = np.pad(
-=======
         no_grids = actions[0, :, :].shape[1]
         for idx, model in enumerate(model_data_pairs):
             if no_grids < 16:
                 actor_actons = np.pad(
->>>>>>> ff8b3375
                     actions[idx, :, :],
                     pad_width=((0, 0), (0, 16 - no_grids)),
                 )
-<<<<<<< HEAD
-            actor_actions = actor_actions.resize(T, 4, 4)
-=======
             actor_actions = actor_actons.reshape(T, 4, 4)
->>>>>>> ff8b3375
             for i in range(4):
                 for j in range(4):
                     # Computes demand from i to all other grids
@@ -105,21 +94,6 @@
                     ax[idx].text(
                         j - 0.3,
                         i,
-<<<<<<< HEAD
-                        j,
-                        np.mean(
-                            list(
-                                model_data_pair.actor_data.graph_state.demand[
-                                    j, i
-                                ].values()
-                            )
-                        ).round(2),
-                        color="red",
-                    )
-            pos = ax[idx].matshow(actor_actions.mean(axis=0))
-            fig.colorbar(pos, ax=ax[idx])
-            ax[idx].set_title(f"Actor: {model_data_pair.actor_data.name}")
-=======
                         f"{demand_from_grid.round(2)}/{unmet_demand_from_grid.round(2)}",
                         color="White",
                     )
@@ -128,6 +102,5 @@
         fig.subplots_adjust(right=0.8)
         fig.supxlabel("Total demand / total unmet demand", fontsize=12)
         fig.colorbar(sc, ax=ax.ravel().tolist(), label="Mean # of cars departing from")
->>>>>>> ff8b3375
 
         plt.show()