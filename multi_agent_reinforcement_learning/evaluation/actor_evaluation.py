--- conflicted
+++ resolved
@@ -294,7 +294,7 @@
         for key, val in price_dict.items():
             all_prices[key] += list(val)
 
-<<<<<<< HEAD
+
     mean_served_demand = defaultdict(list)
     for served_demand_dict in epoch_served_demand:
         for key, val in served_demand_dict.items():
@@ -305,14 +305,11 @@
         for key, val in cancelled_demand_dict.items():
             mean_cancelled_demand[key].append(np.sum(val))
 
-    mean_prices = {key: np.mean(val) for key, val in mean_prices.items()}
     total_served_demand = {key: np.mean(val) for key, val in mean_served_demand.items()}
     total_cancelled_demand = {
         key: np.mean(val) for key, val in mean_cancelled_demand.items()
     }
-=======
     mean_prices = {key: np.mean(val) for key, val in all_prices.items()}
->>>>>>> 79970d1c
     mean_rewards = {key: np.mean(val) for key, val in epoch_rewards.items()}
     std_prices = {key: np.std(val) for key, val in all_prices.items()}
     std_rewards = {key: np.std(val) for key, val in epoch_rewards.items()}
