--- conflicted
+++ resolved
@@ -141,7 +141,6 @@
     plt.show()
 
 
-<<<<<<< HEAD
 def plot_actions_as_fucntion_of_time(
     actions: np.ndarray,
 ):
@@ -171,7 +170,7 @@
         ax[actor_idx].set_ylabel("Action distribution")
     plt.xlabel("Time")
     plt.show()
-=======
+    
 def plot_price_distribution(price_dicts: T.List, data: pd.DataFrame, tf=20, n_actors=2):
     mean_prices = data.groupby(["origin", "destination"])["price"].transform("mean")
     data["price"] -= mean_prices
@@ -230,5 +229,4 @@
     df = data.groupby(["origin", "destination"]).price.count().reset_index()
     df.columns = ["source", "target", "value"]
     chord = hv.Chord(df)
-    show(hv.render(chord))
->>>>>>> 06046c02
+    show(hv.render(chord))