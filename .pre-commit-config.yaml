--- conflicted
+++ resolved
@@ -1,31 +1,3 @@
-<<<<<<< HEAD
-repos:
--   repo: https://github.com/pre-commit/pre-commit-hooks
-    rev: v2.3.0
-    hooks:
-    -   id: check-yaml
-    -   id: end-of-file-fixer
-    -   id: trailing-whitespace
-    -   id: check-added-large-files
--   repo: https://github.com/psf/black
-    rev: 23.3.0
-    hooks:
-    -   id: black
-        language_version: python3.10
--   repo: https://github.com/astral-sh/ruff-pre-commit
-    # Ruff version.
-    rev: 'v0.0.269'
-    hooks:
-      - id: ruff
--   repo: https://github.com/pycqa/pydocstyle
-    rev: 6.3.0
-    hooks:
-    -   id: pydocstyle
--   repo: https://github.com/pycqa/flake8
-    rev: '6.1.0'  # pick a git hash / tag to point to
-    hooks:
-    -   id: flake8
-=======
 repos:
 -   repo: https://github.com/pre-commit/pre-commit-hooks
     rev: v2.3.0
@@ -47,5 +19,4 @@
 -   repo: https://github.com/pycqa/pydocstyle
     rev: 6.3.0
     hooks:
-    -   id: pydocstyle
->>>>>>> 30c46c84
+    -   id: pydocstyle